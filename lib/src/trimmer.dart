import 'dart:async';
import 'dart:io';
<<<<<<< HEAD
=======
import 'dart:typed_data';
import 'package:image/image.dart' as img;
import 'package:flutter_native_video_trimmer/flutter_native_video_trimmer.dart';
import 'package:get_thumbnail_video/index.dart';
import 'package:get_thumbnail_video/video_thumbnail.dart';
import 'package:path/path.dart';
>>>>>>> 3ed0e899

import 'package:ffmpeg_kit_flutter_full_gpl/ffmpeg_kit.dart';
import 'package:ffmpeg_kit_flutter_full_gpl/ffmpeg_kit_config.dart';
import 'package:ffmpeg_kit_flutter_full_gpl/return_code.dart';
import 'package:flutter/material.dart';
import 'package:intl/intl.dart';
import 'package:path/path.dart';
import 'package:path_provider/path_provider.dart';
import 'package:video_player/video_player.dart';
import 'package:video_trimmer/src/utils/storage_dir.dart';

enum OutputType { video, gif }

enum TrimmerEvent { initialized }

/// Helps in loading video from file, saving trimmed video to a file
/// and gives video playback controls. Some of the helpful methods
/// are:
/// - [loadVideo()]
/// - [saveTrimmedVideo()]
/// - [videoPlaybackControl()]
class Trimmer {
  final StreamController<TrimmerEvent> _controller =
      StreamController<TrimmerEvent>.broadcast();

  final List<VoidCallback> _resetCallbacks = [];

  VideoPlayerController? _videoPlayerController;

  VideoPlayerController? get videoPlayerController => _videoPlayerController;

  File? currentVideoFile;

  final _videoTrimmer = VideoTrimmer();

  /// Listen to this stream to catch the events
  Stream<TrimmerEvent> get eventStream => _controller.stream;

  /// Loads a video using the path provided.
  ///
  /// Returns the loaded video file.
  Future<void> loadVideo({required File videoFile}) async {
    currentVideoFile = videoFile;
    if (videoFile.existsSync()) {
      _videoPlayerController = VideoPlayerController.file(currentVideoFile!);
      await _videoPlayerController!.initialize().then((_) {
        _controller.add(TrimmerEvent.initialized);
      });
    }
  }

  Future<String> _createFolderInAppDocDir(
    String folderName,
    StorageDir? storageDir,
  ) async {
    Directory? directory;

    if (storageDir == null) {
      directory = await getApplicationDocumentsDirectory();
    } else {
      switch (storageDir.toString()) {
        case 'temporaryDirectory':
          directory = await getTemporaryDirectory();
          break;

        case 'applicationDocumentsDirectory':
          directory = await getApplicationDocumentsDirectory();
          break;

        case 'externalStorageDirectory':
          directory = await getExternalStorageDirectory();
          break;
      }
    }

    // Directory + folder name
    final Directory directoryFolder =
        Directory('${directory!.path}/$folderName/');

    if (await directoryFolder.exists()) {
      // If folder already exists return path
      debugPrint('Exists');
      return directoryFolder.path;
    } else {
      debugPrint('Creating');
      // If folder does not exists create folder and then return its path
      final Directory directoryNewFolder =
          await directoryFolder.create(recursive: true);
      return directoryNewFolder.path;
    }
  }

  /// Generates thumbnails from a video file based on a target FPS and width.
  ///
  /// - [videoPath] is the path to the video file.
  /// - [fpsGIF] is the target FPS for the thumbnails. Throws an error if
  /// exceeds 30.
  /// - [scaleGIF] is the maximum width for the thumbnails.
  /// - [qualityGIF] is the quality for the thumbnails.
  ///
  Future<List<Uint8List>> _generateGifImageBytes({
    required String videoPath,
    required int fpsGIF,
    required int scaleGIF,
    required int qualityGIF,
    required double startValue,
    required double endValue,
  }) async {
    if (fpsGIF > 30) {
      throw ArgumentError('GIF FPS cannot be greater than 30.');
    }

    final frameIntervalMs =
        (1000 / fpsGIF).round(); // Time between frames (in ms)

    List<Uint8List> thumbnails = [];

    // Only generate thumbnails between start and end positions
    for (int timeMs = startValue.toInt();
        timeMs <= endValue.toInt();
        timeMs += frameIntervalMs) {
      try {
        final thumbnail = await VideoThumbnail.thumbnailData(
          video: videoPath,
          imageFormat: ImageFormat.JPEG,
          timeMs: timeMs,
          maxWidth: scaleGIF,
          quality: qualityGIF,
        );

        thumbnails.add(thumbnail);
      } catch (e) {
        debugPrint('Error generating thumbnail at ${timeMs}ms: $e');
      }
    }

    return thumbnails;
  }

  /// Generates a GIF from a video between [startValue] and [endValue].
  ///
  /// Returns the path to the saved GIF file.
  Future<String> _generateGifFromVideo({
    required String videoPath,
    required int fpsGIF,
    required int scaleGIF,
    required int qualityGIF,
    required double startValue,
    required double endValue,
    required String outputGifPath,
  }) async {
    // Step 1: Generate thumbnail frames
    final frames = await _generateGifImageBytes(
      videoPath: videoPath,
      fpsGIF: fpsGIF,
      scaleGIF: scaleGIF,
      qualityGIF: qualityGIF,
      startValue: startValue,
      endValue: endValue,
    );

    if (frames.isEmpty) {
      throw Exception('No frames were generated for the GIF.');
    }

    // Step 2: Create a list of img.Image frames
    final gifFrames = <img.Image>[];

    for (final frameBytes in frames) {
      final decodedImage = img.decodeImage(frameBytes);
      if (decodedImage != null) {
        gifFrames.add(decodedImage);
      }
    }

    // Step 3: Create GIF encoder
    final encoder = img.GifEncoder(
      repeat: 0, // 0 means loop forever
      samplingFactor: 1,
    );

    // Step 4: Add frames to encoder
    for (final frame in gifFrames) {
      encoder.addFrame(
        frame,
        duration: (100 / fpsGIF).round(), // duration per frame (ms)
      );
    }

    // Step 5: Encode and save GIF
    final gifBytes = encoder.finish();
    if (gifBytes == null) {
      throw Exception('Failed to encode GIF');
    }
    final gifFile = File(outputGifPath);
    await gifFile.writeAsBytes(gifBytes.toList());

    return gifFile.path;
  }

  /// Saves the trimmed video to file system.
  ///
  ///
  /// The required parameters are [startValue], [endValue] & [onSave].
  ///
  /// The optional parameters are [videoFolderName], [videoFileName],
  ///[fpsGIF], [scaleGIF].
  ///
  /// The `@required` parameter [startValue] is for providing a starting point
  /// to the trimmed video. To be specified in `milliseconds`.
  ///
  /// The `@required` parameter [endValue] is for providing an ending point
  /// to the trimmed video. To be specified in `milliseconds`.
  ///
  /// The `@required` parameter [onSave] is a callback Function that helps to
  /// retrieve the output path as the processing is complete. Returns a `String`.
  ///
  /// The parameter [videoFolderName] is used to
  /// pass a folder name which will be used for creating a new
  /// folder in the selected directory. The default value for
  /// it is `Trimmer`.
  ///
  /// The parameter [videoFileName] is used for giving
  /// a new name to the trimmed video file. By default the trimmed video is
  /// named as `<original_file_name>_trimmed:<date_time>.<video_extension>`.
  ///
  /// The parameter [storageDir] can be used for providing a storage
  /// location option. It accepts only [StorageDir] values. By default
  /// it is set to [applicationDocumentsDirectory]. Some of the
  /// storage types are:
  ///
  /// * [temporaryDirectory] (Only accessible from inside the app, can be
  /// cleared at anytime)
  ///
  /// * [applicationDocumentsDirectory] (Only accessible from inside the app)
  ///
  /// * [externalStorageDirectory] (Supports only `Android`, accessible externally)
  ///
  /// The parameters [fpsGIF] & [scaleGIF] are used only if the
  /// selected output format is `FileFormat.gif`.
  ///
  /// * [fpsGIF] for providing a FPS value (by default it is set
  /// to `10`)
  ///
  ///
  /// * [scaleGIF] for proving a width to output GIF, the height
  /// is selected by maintaining the aspect ratio automatically (by
  /// default it is set to `480`)
  ///
  /// * [qualityGIF] for providing a quality value for the GIF (by
  /// default it is set to `50`)
  ///
  ///
  ///
  /// * [outputType] can be `video` or `gif`.
  ///
  ///
  Future<void> saveTrimmedVideo({
    required double startValue,
    required double endValue,
    required Function(String? outputPath) onSave,
    int? fpsGIF,
    int? scaleGIF,
    int? qualityGIF,
    String? videoFolderName,
    String? videoFileName,
    StorageDir? storageDir,
    OutputType outputType = OutputType.video,
  }) async {
    final String videoPath = currentVideoFile!.path;
    final String videoName = basename(videoPath).split('.')[0];
    final String fileExtension =
        outputType == OutputType.gif ? '.gif' : extension(videoPath);

    // Formatting Date and Time
    String dateTime = DateFormat.yMMMd()
        .addPattern('-')
        .add_Hms()
        .format(DateTime.now())
        .toString();

    String outputPath;
    String formattedDateTime = dateTime.replaceAll(' ', '');

    debugPrint("DateTime: $dateTime");
    debugPrint("Formatted: $formattedDateTime");

    videoFolderName ??= "Trimmer";
    videoFileName ??= "${videoName}_trimmed:$formattedDateTime";
    videoFileName = videoFileName.replaceAll(' ', '_');

    String path = await _createFolderInAppDocDir(
      videoFolderName,
      storageDir,
    ).whenComplete(() => debugPrint("Retrieved Trimmer folder"));

    Duration startPoint = Duration(milliseconds: startValue.toInt());
    Duration endPoint = Duration(milliseconds: endValue.toInt());

    // Checking the start and end point strings
    debugPrint("Start: ${startPoint.toString()} & End: ${endPoint.toString()}");
    debugPrint(path);

    outputPath = '$path$videoFileName$fileExtension';

    if (outputType == OutputType.gif) {
      final gifPath = await _generateGifFromVideo(
        videoPath: videoPath,
        fpsGIF: fpsGIF ?? 10,
        scaleGIF: scaleGIF ?? 480,
        qualityGIF: qualityGIF ?? 50,
        startValue: startValue,
        endValue: endValue,
        outputGifPath: outputPath,
      );

      onSave(gifPath);
    } else {
      await _videoTrimmer.loadVideo(currentVideoFile!.path);

      // Trim the video
      final trimmedPath = await _videoTrimmer.trimVideo(
        startTimeMs: startValue.toInt(),
        endTimeMs: endValue.toInt(),
      );

      // Copy the trimmed video to the output path
      await File(trimmedPath!).copy(outputPath);
      onSave(outputPath);
    }
  }

  /// For getting the video controller state, to know whether the
  /// video is playing or paused currently.
  ///
  /// The two required parameters are [startValue] & [endValue]
  ///
  /// * [startValue] is the current starting point of the video.
  /// * [endValue] is the current ending point of the video.
  ///
  /// Returns a `Future<bool>`, if `true` then video is playing
  /// otherwise paused.
  Future<bool> videoPlaybackControl({
    required double startValue,
    required double endValue,
  }) async {
    if (videoPlayerController!.value.isPlaying) {
      await videoPlayerController!.pause();
      return false;
    } else {
      if (videoPlayerController!.value.position.inMilliseconds >=
          endValue.toInt()) {
        await videoPlayerController!
            .seekTo(Duration(milliseconds: startValue.toInt()));
        await videoPlayerController!.play();
        return true;
      } else {
        await videoPlayerController!.play();
        return true;
      }
    }
  }

  void addResetCallback(VoidCallback callback) {
    _resetCallbacks.add(callback);
  }

  void removeResetCallback(VoidCallback callback) {
    _resetCallbacks.remove(callback);
  }

  void reset() {
    for (final resetCallback in _resetCallbacks) {
      resetCallback();
    }
  }

  /// Clean up
  void dispose() {
    _resetCallbacks.clear();
    _controller.close();
  }
}<|MERGE_RESOLUTION|>--- conflicted
+++ resolved
@@ -1,21 +1,14 @@
 import 'dart:async';
 import 'dart:io';
-<<<<<<< HEAD
-=======
 import 'dart:typed_data';
 import 'package:image/image.dart' as img;
 import 'package:flutter_native_video_trimmer/flutter_native_video_trimmer.dart';
 import 'package:get_thumbnail_video/index.dart';
 import 'package:get_thumbnail_video/video_thumbnail.dart';
 import 'package:path/path.dart';
->>>>>>> 3ed0e899
-
-import 'package:ffmpeg_kit_flutter_full_gpl/ffmpeg_kit.dart';
-import 'package:ffmpeg_kit_flutter_full_gpl/ffmpeg_kit_config.dart';
-import 'package:ffmpeg_kit_flutter_full_gpl/return_code.dart';
+
 import 'package:flutter/material.dart';
 import 'package:intl/intl.dart';
-import 'package:path/path.dart';
 import 'package:path_provider/path_provider.dart';
 import 'package:video_player/video_player.dart';
 import 'package:video_trimmer/src/utils/storage_dir.dart';
@@ -31,8 +24,7 @@
 /// - [saveTrimmedVideo()]
 /// - [videoPlaybackControl()]
 class Trimmer {
-  final StreamController<TrimmerEvent> _controller =
-      StreamController<TrimmerEvent>.broadcast();
+  final StreamController<TrimmerEvent> _controller = StreamController<TrimmerEvent>.broadcast();
 
   final List<VoidCallback> _resetCallbacks = [];
 
@@ -85,8 +77,7 @@
     }
 
     // Directory + folder name
-    final Directory directoryFolder =
-        Directory('${directory!.path}/$folderName/');
+    final Directory directoryFolder = Directory('${directory!.path}/$folderName/');
 
     if (await directoryFolder.exists()) {
       // If folder already exists return path
@@ -95,20 +86,22 @@
     } else {
       debugPrint('Creating');
       // If folder does not exists create folder and then return its path
-      final Directory directoryNewFolder =
-          await directoryFolder.create(recursive: true);
+      final Directory directoryNewFolder = await directoryFolder.create(recursive: true);
       return directoryNewFolder.path;
     }
   }
 
-  /// Generates thumbnails from a video file based on a target FPS and width.
+  /// Generates thumbnail frames for GIF creation.
   ///
   /// - [videoPath] is the path to the video file.
   /// - [fpsGIF] is the target FPS for the thumbnails. Throws an error if
   /// exceeds 30.
   /// - [scaleGIF] is the maximum width for the thumbnails.
-  /// - [qualityGIF] is the quality for the thumbnails.
-  ///
+  /// - [qualityGIF] is the quality of the thumbnails (0-100).
+  /// - [startValue] is the start time in milliseconds.
+  /// - [endValue] is the end time in milliseconds.
+  ///
+  /// Returns a list of thumbnail bytes.
   Future<List<Uint8List>> _generateGifImageBytes({
     required String videoPath,
     required int fpsGIF,
@@ -121,15 +114,12 @@
       throw ArgumentError('GIF FPS cannot be greater than 30.');
     }
 
-    final frameIntervalMs =
-        (1000 / fpsGIF).round(); // Time between frames (in ms)
+    final frameIntervalMs = (1000 / fpsGIF).round(); // Time between frames (in ms)
 
     List<Uint8List> thumbnails = [];
 
     // Only generate thumbnails between start and end positions
-    for (int timeMs = startValue.toInt();
-        timeMs <= endValue.toInt();
-        timeMs += frameIntervalMs) {
+    for (int timeMs = startValue.toInt(); timeMs <= endValue.toInt(); timeMs += frameIntervalMs) {
       try {
         final thumbnail = await VideoThumbnail.thumbnailData(
           video: videoPath,
@@ -141,16 +131,25 @@
 
         thumbnails.add(thumbnail);
       } catch (e) {
-        debugPrint('Error generating thumbnail at ${timeMs}ms: $e');
+        debugPrint('Error generating thumbnail at $timeMs ms: $e');
       }
     }
 
     return thumbnails;
   }
 
-  /// Generates a GIF from a video between [startValue] and [endValue].
-  ///
-  /// Returns the path to the saved GIF file.
+  /// Generates a GIF from a video file based on a target FPS and width.
+  ///
+  /// - [videoPath] is the path to the video file.
+  /// - [fpsGIF] is the target FPS for the thumbnails. Throws an error if
+  /// exceeds 30.
+  /// - [scaleGIF] is the maximum width for the thumbnails.
+  /// - [qualityGIF] is the quality of the thumbnails (0-100).
+  /// - [startValue] is the start time in milliseconds.
+  /// - [endValue] is the end time in milliseconds.
+  /// - [outputGifPath] is the output path for the GIF.
+  ///
+  /// Returns the path to the generated GIF file.
   Future<String> _generateGifFromVideo({
     required String videoPath,
     required int fpsGIF,
@@ -206,89 +205,44 @@
     final gifFile = File(outputGifPath);
     await gifFile.writeAsBytes(gifBytes.toList());
 
-    return gifFile.path;
-  }
-
-  /// Saves the trimmed video to file system.
-  ///
-  ///
-  /// The required parameters are [startValue], [endValue] & [onSave].
-  ///
-  /// The optional parameters are [videoFolderName], [videoFileName],
-  ///[fpsGIF], [scaleGIF].
-  ///
-  /// The `@required` parameter [startValue] is for providing a starting point
-  /// to the trimmed video. To be specified in `milliseconds`.
-  ///
-  /// The `@required` parameter [endValue] is for providing an ending point
-  /// to the trimmed video. To be specified in `milliseconds`.
-  ///
-  /// The `@required` parameter [onSave] is a callback Function that helps to
-  /// retrieve the output path as the processing is complete. Returns a `String`.
-  ///
-  /// The parameter [videoFolderName] is used to
-  /// pass a folder name which will be used for creating a new
-  /// folder in the selected directory. The default value for
-  /// it is `Trimmer`.
-  ///
-  /// The parameter [videoFileName] is used for giving
-  /// a new name to the trimmed video file. By default the trimmed video is
-  /// named as `<original_file_name>_trimmed:<date_time>.<video_extension>`.
-  ///
-  /// The parameter [storageDir] can be used for providing a storage
-  /// location option. It accepts only [StorageDir] values. By default
-  /// it is set to [applicationDocumentsDirectory]. Some of the
-  /// storage types are:
-  ///
-  /// * [temporaryDirectory] (Only accessible from inside the app, can be
-  /// cleared at anytime)
-  ///
-  /// * [applicationDocumentsDirectory] (Only accessible from inside the app)
-  ///
-  /// * [externalStorageDirectory] (Supports only `Android`, accessible externally)
-  ///
-  /// The parameters [fpsGIF] & [scaleGIF] are used only if the
-  /// selected output format is `FileFormat.gif`.
-  ///
-  /// * [fpsGIF] for providing a FPS value (by default it is set
-  /// to `10`)
-  ///
-  ///
-  /// * [scaleGIF] for proving a width to output GIF, the height
-  /// is selected by maintaining the aspect ratio automatically (by
-  /// default it is set to `480`)
-  ///
-  /// * [qualityGIF] for providing a quality value for the GIF (by
-  /// default it is set to `50`)
-  ///
-  ///
-  ///
-  /// * [outputType] can be `video` or `gif`.
-  ///
-  ///
+    return outputGifPath;
+  }
+
+  /// Saves the trimmed video to a file.
+  ///
+  /// - [startValue] is the start time in milliseconds.
+  /// - [endValue] is the end time in milliseconds.
+  /// - [onSave] is the callback function that receives the output path.
+  /// - [videoFolderName] is the name of the folder to save the video in.
+  /// - [videoFileName] is the name of the video file.
+  /// - [storageDir] is the storage directory to save the video in.
+  /// - [outputType] is the output type (video or gif).
+  /// - [fpsGIF] is the FPS for GIF generation.
+  /// - [scaleGIF] is the scale for GIF generation.
+  /// - [qualityGIF] is the quality for GIF generation.
   Future<void> saveTrimmedVideo({
     required double startValue,
     required double endValue,
     required Function(String? outputPath) onSave,
-    int? fpsGIF,
-    int? scaleGIF,
-    int? qualityGIF,
     String? videoFolderName,
     String? videoFileName,
     StorageDir? storageDir,
     OutputType outputType = OutputType.video,
+    int? fpsGIF,
+    int? scaleGIF,
+    int? qualityGIF,
   }) async {
+    if (currentVideoFile == null) {
+      onSave(null);
+      return;
+    }
+
     final String videoPath = currentVideoFile!.path;
     final String videoName = basename(videoPath).split('.')[0];
-    final String fileExtension =
-        outputType == OutputType.gif ? '.gif' : extension(videoPath);
+    final String fileExtension = outputType == OutputType.gif ? '.gif' : extension(videoPath);
 
     // Formatting Date and Time
-    String dateTime = DateFormat.yMMMd()
-        .addPattern('-')
-        .add_Hms()
-        .format(DateTime.now())
-        .toString();
+    String dateTime = DateFormat.yMMMd().addPattern('-').add_Hms().format(DateTime.now()).toString();
 
     String outputPath;
     String formattedDateTime = dateTime.replaceAll(' ', '');
@@ -359,10 +313,8 @@
       await videoPlayerController!.pause();
       return false;
     } else {
-      if (videoPlayerController!.value.position.inMilliseconds >=
-          endValue.toInt()) {
-        await videoPlayerController!
-            .seekTo(Duration(milliseconds: startValue.toInt()));
+      if (videoPlayerController!.value.position.inMilliseconds >= endValue.toInt()) {
+        await videoPlayerController!.seekTo(Duration(milliseconds: startValue.toInt()));
         await videoPlayerController!.play();
         return true;
       } else {
